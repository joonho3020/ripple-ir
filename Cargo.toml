[package]
name = "ripple-ir"
version = "0.1.0"
edition = "2021"

[dependencies]
chirrtl-parser = { git = "https://github.com/joonho3020/chirrtl-parser.git", branch = "main"}
serde_json = "1.0.139"
num-bigint = "0.4.6"
num-traits = "0.2.19"
thiserror = "2.0.12"
petgraph = "0.7.1"
indextree = "4.7.3"
indextree-macros = "0.1.2"
graphviz-rust = "0.9.3"
indexmap = "2.7.1"
derivative = "2.2.0"
either = "1.15.0"
ptree = "0.5.2"
fixedbitset = "0.5.7"
pdfium-render = "=0.8.29"
image = "0.25.5"
gif = "0.13.1"
spinoff = "0.8.0"
bimap = "0.6.3"
test-case = "3.3.1"
priority-queue = "2.3.1"
lsh-rs = "=0.2.2"
clap = { version = "4.5.30", features = ["derive"] }
# chirrtl-parser = "0.1.8"
<<<<<<< HEAD
chirrtl-parser = { git = "ssh://git@github.com/joonho3020/chirrtl-parser.git", branch = "main"}
firrtl3-parser = { git = "ssh://git@github.com/joonho3020/firrtl3-parser.git", branch = "main"}
rusty-firrtl   = { git = "ssh://git@github.com/joonho3020/rusty-firrtl.git",   branch = "main"}
=======
# chirrtl-parser = { git = "ssh://git@github.com/joonho3020/chirrtl-parser.git", branch = "main"}
>>>>>>> 114f5fdd
<|MERGE_RESOLUTION|>--- conflicted
+++ resolved
@@ -4,7 +4,6 @@
 edition = "2021"
 
 [dependencies]
-chirrtl-parser = { git = "https://github.com/joonho3020/chirrtl-parser.git", branch = "main"}
 serde_json = "1.0.139"
 num-bigint = "0.4.6"
 num-traits = "0.2.19"
@@ -28,10 +27,6 @@
 lsh-rs = "=0.2.2"
 clap = { version = "4.5.30", features = ["derive"] }
 # chirrtl-parser = "0.1.8"
-<<<<<<< HEAD
 chirrtl-parser = { git = "ssh://git@github.com/joonho3020/chirrtl-parser.git", branch = "main"}
 firrtl3-parser = { git = "ssh://git@github.com/joonho3020/firrtl3-parser.git", branch = "main"}
-rusty-firrtl   = { git = "ssh://git@github.com/joonho3020/rusty-firrtl.git",   branch = "main"}
-=======
-# chirrtl-parser = { git = "ssh://git@github.com/joonho3020/chirrtl-parser.git", branch = "main"}
->>>>>>> 114f5fdd
+rusty-firrtl   = { git = "ssh://git@github.com/joonho3020/rusty-firrtl.git",   branch = "main"}