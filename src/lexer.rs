--- conflicted
+++ resolved
@@ -7,11 +7,7 @@
     Indent,
     Dedent,
     Info(String),
-<<<<<<< HEAD
-    ID(i32),
-=======
     ID(i64),
->>>>>>> 36a7d28a
 
     #[token(" ")]
     Space,
@@ -22,19 +18,11 @@
     #[token("\n")]
     Newline,
 
-<<<<<<< HEAD
-    #[regex("0b[01]+|0o[0-7]+|0d[0-9]+|0h[0-9A-Fa-f]+", |lex| lex.slice().parse(), priority = 2)]
-    RadixInt(i32),
-
-    #[regex("-?[0-9]+", |lex| lex.slice().parse(), priority = 3)]
-    IntegerDec(i32),
-=======
     #[regex("0b[01]+|0o[0-7]+|0d[0-9]+|0h[0-9A-Fa-f]+", |lex| lex.slice().to_string(), priority = 2)]
     RadixInt(String),
 
     #[regex("-?[0-9]+", |lex| lex.slice().parse(), priority = 3)]
     IntegerDec(i64),
->>>>>>> 36a7d28a
 
     #[regex("[_A-Za-z][_A-Za-z0-9]*", |lex| lex.slice().to_string(), priority = 1)]
     Identifier(String),
